# tribeca

[![Join the chat at https://gitter.im/michaelgrosner/tribeca](https://badges.gitter.im/Join%20Chat.svg)](https://gitter.im/michaelgrosner/tribeca?utm_source=badge&utm_medium=badge&utm_campaign=pr-badge&utm_content=badge)

`tribeca` is a very low latency cryptocurrency [market making](https://github.com/michaelgrosner/tribeca/wiki#what-is-market-making) trading bot with a full featured [web client](https://github.com/michaelgrosner/tribeca#web-ui), [backtester](https://github.com/michaelgrosner/tribeca/wiki#how-can-i-test-new-trading-strategies), and supports direct connectivity to [several cryptocoin exchanges](https://github.com/michaelgrosner/tribeca#configuration). On modern hardware, it can react to market data by placing and canceling orders in under a millisecond. 

![Web UI Preview](https://raw.githubusercontent.com/michaelgrosner/tribeca/master/docs/web_ui_preview.png)

It runs on v0.12 nodejs or the latest io.js. Persistence is acheived using mongodb. Installation is recommended via Docker, but manual installation everything is also supported.

### Docker Installation

1. Please install [docker](https://www.docker.com/) for your system before preceeding. Requires at least Docker 1.7.1. Mac/Windows only: Ensure boot2docker is already running. See [the docs](https://docs.docker.com/installation/mac/) for more help.

2. Set up mongodb. If you do not have a mongodb instance already running: `docker run -p 27017:27017 --name tribeca-mongo -d mongo`.

3. Copy the repository [Dockerfile](https://raw.githubusercontent.com/michaelgrosner/tribeca/master/Dockerfile) into a text editor. Change the environment variables to match your desired [configuration](https://github.com/michaelgrosner/tribeca#configuration). Input your exchange connectivity information, account information, and mongoDB credentials.

4. Save the Dockerfile, preferably in a secure location and in an empty directory. Build the image from the Dockerfile `docker build -t tribeca .`

5. Run the container `docker run -p 3000:3000 --link tribeca-mongo:mongo --name tribeca -d tribeca`. If you run `docker ps`, you should see tribeca and mongo containers running.

### Manual Installation

1. Ensure your target machine has node v0.12 or greater and mongoDB v3 or greater. Also, ensure Typescript 1.5, grunt, tsd, and, optionally, forever are installed (`npm install -g grunt-cli typescript tsd forever`).

2. Clone the repository.

3. In the cloned repository directory, `npm install` and then `tsd reinstall -s` to pull in all dependencies.

4. Compile typescript to javascript via `grunt compile`.

5. cd to the outputted JS files, in `tribeca/service`. 

6. Create a `tribeca.json` file based off the provided `sample-dev-tribeca.json` or `sample-prod-tribeca.json` files and save it in the current directory. Modify the config keys (see [configuration](https://github.com/michaelgrosner/tribeca#configuration) section) and point the instance towards the running mongoDB instance.

<<<<<<< HEAD
7. Run `forever start main.js` to start the app.
=======
7) Set environmental variable TRIBECA_CONFIG_FILE to full path of tribeca.json

8) Run `forever start main.js` to start the app.
>>>>>>> 8a8ae655

### Configuration

  * EXCHANGE
  
    1. `coinbase` - uses the WebSocket API. Ensure the Coinbase-specific properties have been set with your correct account information if you are using the sandbox or live-trading environment.
    
    2. `hitbtc` - WebSocket + socket.io API. Ensure the HitBtc-specific properties have been set with your correct account information if you are using the dev or prod environment.
    
    3. `okcoin` - Websocket.Ensure the OKCoin-specific properties have been set with your correct account information. Production environment only.
    
    4. `bitfinex` REST API only. Ensure the Bitfinex-specific properties have been filled out. REST API is not suitable to millisecond latency trading. Production environment only.
    
    5. `null` - Test in-memory exchange. No exchange-specific config needed.
    
  * TRIBECA_MODE
  
    1. `prod`
    
    2. `dev`
    
  * MongoDbUrl - If you are on OS X, change "tribeca-mongo" in the URL to the output of `boot2docker ip` on your host machine. If you are running an existing mongoDB instance, replace the URL with the existing instance's URL. If you are running from a Linux machine and set up mongo in step 1, you should not have to modify anything.
  
  * TradedPair - The following currency pairs are supported on these exchanges:
  
    1. `BTC/USD` - Coinbase, HitBtc, OkCoin, Null
    
    2. `BTC/EUR` - Coinbase, HitBtc, Null
    
    3. `BTC/GBP` - Coinbase, Null
    
  * WebClientUsername and WebClientPassword - Username and password for [web UI](https://github.com/michaelgrosner/tribeca#web-ui) access. If kept as `NULL`, no the web client will not require authentication (Not recommended at all!!)

Input your exchange connectivity information, account information, and API keys in the config properties for the exchange you intend on trading on.

### Application Usage

1. Open your web browser to connect to port 3000 of the machine running tribeca. If you're running tribeca locally on Mac/Windows on Docker, replace "localhost" with the address returned by `boot2docker ip`.

2. Read up on how to use tribeca and market making in the [wiki](https://github.com/michaelgrosner/tribeca/wiki).

3. Set up trading parameters to your liking in the web UI. Click the "BTC/USD" button so it is green to start making markets.

### Web UI

Once `tribeca` is up and running, visit port `3000` of the machine on which it is running to view the admin view. There are inputs for quoting parameters, grids to display market orders, market trades, your trades, your order history, your positions, and a big button with the currency pair you are trading. When you're ready, click that button green to begin sending out quotes. The UI uses a healthy mixture of socket.io and angularjs.

### REST API

Tribeca also exposes a REST API of all it's data. It's all the same data you would get via the Web UI, just a bit easier to connect up to via other applications. Visit `http://localhost:3000/data/md` for the current market data, for instance.

### TODO

TODO:

1. Add new exchanges

2. Add new, smarter trading strategies (as always!)

3. Support for currency pairs which do not trade in $0.01 increments (LTC, DOGE)

4. More documentation

5. More performant UI

### Donations

If you would like to support this project, please consider donating to 1BDpAKp8qqTA1ASXxK2ekk8b8metHcdTxj<|MERGE_RESOLUTION|>--- conflicted
+++ resolved
@@ -34,13 +34,9 @@
 
 6. Create a `tribeca.json` file based off the provided `sample-dev-tribeca.json` or `sample-prod-tribeca.json` files and save it in the current directory. Modify the config keys (see [configuration](https://github.com/michaelgrosner/tribeca#configuration) section) and point the instance towards the running mongoDB instance.
 
-<<<<<<< HEAD
-7. Run `forever start main.js` to start the app.
-=======
-7) Set environmental variable TRIBECA_CONFIG_FILE to full path of tribeca.json
+7. Set environmental variable TRIBECA_CONFIG_FILE to full path of tribeca.json
 
-8) Run `forever start main.js` to start the app.
->>>>>>> 8a8ae655
+8. Run `forever start main.js` to start the app.
 
 ### Configuration
 
